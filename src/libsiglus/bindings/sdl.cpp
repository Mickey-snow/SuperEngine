--- conflicted
+++ resolved
@@ -121,100 +121,24 @@
 void SDL::Bind(sr::VM& vm) {
   std::shared_ptr<sr::GarbageCollector> gc = vm.gc_;
 
-<<<<<<< HEAD
   auto* bind = gc->Allocate<Combined>();
   vm.globals_->map["sdl"] = sr::Value(bind);
   bind->name = "sdl";
-  bind->methods.try_emplace(
+  bind->fields.try_emplace(
       "__init__",
       gc->Allocate<sr::NativeFunction>(
           "__init__",
-          [bind](sr::Fiber&, std::vector<sr::Value>,
+          [bind](sr::VM&, sr::Fiber&, std::vector<sr::Value>,
                  std::unordered_map<std::string, sr::Value>) -> sr::Value {
             bind->init();
             return sr::nil;
           }));
-  bind->methods.try_emplace(
+  bind->fields.try_emplace(
       "play",
       gc->Allocate<sr::NativeFunction>(
           "play",
-          [bind](sr::Fiber&, std::vector<sr::Value> args,
+          [bind](sr::VM&, sr::Fiber&, std::vector<sr::Value> args,
                  std::unordered_map<std::string, sr::Value>) -> sr::Value {
-=======
-  // TODO: this needs to be added as a field, but the current object system
-  // cannot hold native instances yet.
-  static SDLSoundImpl* sound_impl = nullptr;
-  static AssetScanner* scanner = nullptr;
-
-  sr::Class* sdl = gc->Allocate<sr::Class>();
-  sdl->name = "sdl";
-  sdl->memfns.try_emplace(
-      "__init__",
-      gc->Allocate<sr::NativeFunction>(
-          "__init__",
-          [](sr::VM& vm, sr::Fiber&, std::vector<sr::Value>,
-             std::unordered_map<std::string, sr::Value>) -> sr::Value {
-            if (SDL_Init(SDL_INIT_VIDEO) < 0) {
-              throw std::runtime_error(
-                  std::string("SDL: video initialization failed: ") +
-                  SDL_GetError());
-            }
-
-            const SDL_VideoInfo* info = SDL_GetVideoInfo();
-            if (!info) {
-              std::ostringstream ss;
-              ss << "Video query failed: " << SDL_GetError();
-              throw std::runtime_error(ss.str());
-            }
-
-            // the flags to pass to SDL_SetVideoMode
-            int video_flags;
-            video_flags = SDL_OPENGL;            // Enable OpenGL in SDL
-            video_flags |= SDL_GL_DOUBLEBUFFER;  // Enable double buffering
-            video_flags |= SDL_SWSURFACE;
-            video_flags |= SDL_RESIZABLE;
-
-            // Sets up OpenGL double buffering
-            SDL_GL_SetAttribute(SDL_GL_RED_SIZE, 8);
-            SDL_GL_SetAttribute(SDL_GL_GREEN_SIZE, 8);
-            SDL_GL_SetAttribute(SDL_GL_BLUE_SIZE, 8);
-            SDL_GL_SetAttribute(SDL_GL_DOUBLEBUFFER, 1);
-
-            SDL_Surface* screen = SDL_SetVideoMode(
-                1920, 1080, info->vfmt->BitsPerPixel, video_flags);
-            if (!screen) {
-              std::ostringstream ss;
-              ss << "Video mode set failed: " << SDL_GetError();
-              throw std::runtime_error(ss.str());
-            }
-
-            GLenum err = glewInit();
-            if (GLEW_OK != err) {
-              std::ostringstream oss;
-              oss << "Failed to initialize GLEW: " << glewGetErrorString(err);
-              throw std::runtime_error(oss.str());
-            }
-
-            sound_impl = new SDLSoundImpl();
-            sound_impl->InitSystem();
-            sound_impl->OpenAudio(AVSpec{.sample_rate = 48000,
-                                         .sample_format = AV_SAMPLE_FMT::S16,
-                                         .channel_count = 2},
-                                  4096);
-            sound_impl->AllocateChannels(32);
-
-            scanner = new AssetScanner();
-            scanner->IndexDirectory(fs::path("/") / "tmp" / "audio");
-
-            return sr::Value(true);
-          }));
-  sdl->memfns.try_emplace(
-      "play",
-      gc->Allocate<sr::NativeFunction>(
-          "play",
-          [](sr::VM& vm, sr::Fiber&, std::vector<sr::Value> args,
-             std::unordered_map<std::string, sr::Value>) -> sr::Value {
->>>>>>> ff52509d
             std::string* name;
             if (args.size() < 1 ||
                 ((name = args.front().Get_if<std::string>()) == nullptr))
@@ -224,12 +148,11 @@
             bind->play(*name);
             return sr::Value(true);
           }));
-<<<<<<< HEAD
-  bind->methods.try_emplace(
+  bind->fields.try_emplace(
       "bgm",
       gc->Allocate<sr::NativeFunction>(
           "bgm",
-          [bind](sr::Fiber&, std::vector<sr::Value> args,
+          [bind](sr::VM&, sr::Fiber&, std::vector<sr::Value> args,
                  std::unordered_map<std::string, sr::Value>) -> sr::Value {
             std::string* name;
             if (args.size() < 1 ||
@@ -240,29 +163,6 @@
             bind->bgm(*name);
             return sr::Value(true);
           }));
-=======
-  sdl->memfns.try_emplace(
-      "bgm", gc->Allocate<sr::NativeFunction>(
-                 "bgm",
-                 [](sr::VM& vm, sr::Fiber&, std::vector<sr::Value> args,
-                    std::unordered_map<std::string, sr::Value>) -> sr::Value {
-                   std::string* name;
-                   if (args.size() < 1 ||
-                       ((name = args.front().Get_if<std::string>()) == nullptr))
-                     throw std::runtime_error(
-                         "Bgm: first argument 'file_name' must be string");
-
-                   fs::path path = scanner->FindFile(*name);
-                   player_t player = CreateAudioPlayer(path);
-
-                   sound_impl->EnableBgm();
-                   sound_impl->PlayBgm(player);
-
-                   return sr::Value(true);
-                 }));
-
-  vm.globals_->map["sdl"] = sr::Value(sdl);
->>>>>>> ff52509d
 }
 
 }  // namespace libsiglus::binding